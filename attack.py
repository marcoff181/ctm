--- conflicted
+++ resolved
@@ -10,14 +10,8 @@
 from attack_functions import awgn, blur, sharpening, median, resizing, jpeg_compression
 from utilities import edges_mask, noisy_mask
 
-<<<<<<< HEAD
-=======
-
-alpha = 20  # Embedding strength for LH and HL subbands
-beta = 30 # Embedding strength for LL subband (typically lower than alpha)
 MIN_WPSNR = 35.00
 
->>>>>>> b9660f24
 # hardcoded stuff
 input_dir = "./watermarked_groups_images/"
 output_dir = "./attacked_groups_images/"
@@ -68,21 +62,12 @@
 
             mid = (low + high) / 2
 
-<<<<<<< HEAD
             full_attacked_img = attack_func(watermarked.copy(), mid)
             attacked_img = np.where(mask, full_attacked_img, watermarked)
             detected, wpsnr_val = detection(original, watermarked, attacked_img)
             actual_param = param_converters[attack_name](mid)
-=======
-                if not detected and wpsnr_val > MIN_WPSNR:
-                    best_param, best_wpsnr = mid, wpsnr_val
-                    best_attacked = attacked_img.copy()
-                    high = mid
-                else:
-                    low = mid
->>>>>>> b9660f24
-
-            if not detected:
+
+            if not detected and wpsnr_val > MIN_WPSNR:
                 best_param, best_wpsnr = mid, wpsnr_val
                 best_attacked = attacked_img.copy()
                 high = mid
