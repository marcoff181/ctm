import numpy as np
import cv2
import pywt
import time
import os
from matplotlib import pyplot as plt
from scipy.ndimage.filters import gaussian_filter
from scipy.signal import medfilt
from skimage.transform import rescale
from PIL import Image

from wpsnr import wpsnr


# embedded paramters:
ALPHA = 5.0
BLOCKS_TO_EMBED = 32
BLOCK_SIZE = 4
BRIGHTNESS_WEIGHT = 0.33 # 0: no spatial domain, 1: only spatial domain
ATTACK_WEIGHT = 1.0 - BRIGHTNESS_WEIGHT
BRIGHTNESS_THRESHOLD = 230
DARKNESS_THRESHOLD = 10

def get_watermark_svd(watermark_path):
    """Load watermark and compute its SVD decomposition."""
    watermark = np.load(watermark_path)
    watermark_matrix = watermark.reshape(32, 32)
    U, S, V = np.linalg.svd(watermark_matrix, full_matrices=False)
    return watermark, U, S, V


# TODO: instead of import copy function here
from attack import attack_config

def attack_strength_map(original_image):
    """evenly sample attacks and find out where they affect the original image the most"""
    strength_map = np.zeros((512, 512), dtype=np.uint64)

    steps= 10
    attack_range =np.linspace(0.0,1.0,steps) 
    n_of_attacks = len(attack_config) * steps

 
    for attack in attack_config.values():
        for x in attack_range:
            attacked = attack(original_image.copy(),x)
            diff = attacked - original_image 
            strength_map +=  diff

    #divide by n_of_attacks to get back to the uint8 scale
    strength_map = np.astype(strength_map/n_of_attacks,np.uint8)
    cv2.imwrite(f"./attack_diffs/embedding_attack_tests_sum.bmp",strength_map)

    # TODO: decide if the output format is correct
    return strength_map

<<<<<<< HEAD
def IsTooBrightorTooDark(block):
    mean_val = np.mean(block)
    return DARKNESS_THRESHOLD < mean_val < BRIGHTNESS_THRESHOLD

=======
>>>>>>> 0990b2ec
def select_best_blocks(original_image, strength_map, n_blocks,  block_size):
    """
    Select best blocks based on edge content.
    
    Args:
        image: Input grayscale image
        attacked image: the blanked image attacked
        n_blocks: Number of blocks to select
        block_size: Size of each block (4x4 for better LL subband size)
    
    Returns:
        list: Locations (x, y) of selected blocks sorted by edge content
    """

    selected_blocks_tmp = []

    for i in range(0, original_image.shape[0], block_size):
        for j in range(0, original_image.shape[1], block_size):
            block = original_image[i:i + block_size, j:j + block_size]
            avg_brightness = np.average(block)
            if DARKNESS_THRESHOLD < avg_brightness < BRIGHTNESS_THRESHOLD:

                block_tmp = {
                    'locations': (i,j),
<<<<<<< HEAD
                    'spatial_value': spatial_value,
=======
                    # 'avg_brightness': avg_brightness,
>>>>>>> 0990b2ec
                    'attack_value': np.average(strength_map[i:i + block_size, j:j + block_size])
                }
                selected_blocks_tmp.append(block_tmp)
    
    # 1. Sort all of the blocks based on the avg_brightness
    # selected_blocks_tmp = sorted(selected_blocks_tmp, key=lambda k: k['avg_brightness'], reverse=True)
    # # Normalize each block and score it based on the brightness value (the more the better)
    # for i in range(len(selected_blocks_tmp)):
    #     selected_blocks_tmp[i]['merit'] = i*BRIGHTNESS_WEIGHT
    
    # 2. We next want to sort them based on how much they where affected by the attacks, choosing the less affected
    selected_blocks_tmp = sorted(selected_blocks_tmp, key=lambda k: k['attack_value'], reverse=False)
    # we value more the one attacked less normalizing the result
    for i in range(len(selected_blocks_tmp)):
        selected_blocks_tmp[i]['merit'] = i*ATTACK_WEIGHT
    
    # 3. In the end we select the blocks with the highest merit
    selected_blocks_tmp = sorted(selected_blocks_tmp, key=lambda k: k['merit'], reverse=True)

    selected_blocks = []
    for i in range(n_blocks):
        tmp = selected_blocks_tmp.pop()
        selected_blocks.append(tmp)
<<<<<<< HEAD
        strength_map[tmp['locations'][0]:tmp['locations'][0] + BLOCK_SIZE,
                        tmp['locations'][1]:tmp['locations'][1] + BLOCK_SIZE] = 1
=======
>>>>>>> 0990b2ec
        
    selected_blocks = sorted(selected_blocks, key=lambda k: k['locations'], reverse=False)

    return selected_blocks


def embedding(original_image_path, watermark_path, alpha, dwt_level):
    """Embed watermark using DWT-SVD with block selection."""
    
    # Load image and watermark
    image = cv2.imread(original_image_path, 0)
    watermark, Uwm, Swm, Vwm = get_watermark_svd(watermark_path)

    # Swm = ((Swm - 0.1) / (15 - 0.1)) + 1 # Normalization step
    # print(Swm)
    # print(Swm*100)

    start = time.time()

    # Compute attack resistance map
    strength_map = attack_strength_map(image)

    # Select best blocks
    selected_blocks = select_best_blocks(image, strength_map, BLOCKS_TO_EMBED, BLOCK_SIZE)

    n_blocks_in_image = image.shape[0] / BLOCK_SIZE # 512 / 4 = 128
    shape_LL_tmp = np.uint8(np.floor(image.shape[0] / (2*n_blocks_in_image))) # 512 / 256 = 2 
    
    # Prepare output images
    watermarked_image = image.copy()
    # binary_mask = np.zeros_like(image, dtype=np.float64)

    # Embed watermark in selected blocks
    # print(f"Location in embedding:")
    for idx, block_info in enumerate(selected_blocks):
        x, y = block_info['locations']
        # print(f"x:{x}, y:{y}")
        block = image[x:x + BLOCK_SIZE, y:y + BLOCK_SIZE]

        # DWT and SVD
        coeffs = pywt.wavedec2(block, wavelet='haar', level=1)
        LL = coeffs[0]
        U, S, V = np.linalg.svd(LL)
        S_new = S.copy()

        # Watermark singular values for this block
        # wm_start = idx * shape_LL_tmp
        # wm_end = wm_start + shape_LL_tmp
        # print(f"wm_start: {wm_start}, wm_end: {wm_end}, len(Swm): {len(Swm)}")

        # if wm_end <= len(Swm):
        #TODO: Need to change the logic if we want more than 32 blocks
        S_new[0] += Swm[idx] * alpha
        LL_new = U.dot(np.diag(S_new)).dot(V)
        coeffs[0] = LL_new
        block_watermarked = pywt.waverec2(coeffs, wavelet='haar')

        # Place watermarked block and67.18 update mask
        watermarked_image[x:x + BLOCK_SIZE, y:y + BLOCK_SIZE] = block_watermarked
            # binary_mask[x:x + BLOCK_SIZE, y:y + BLOCK_SIZE] = 1

    # Finalize watermarked image
    # watermarked_image = np.clip(watermarked_image, 0, 255).astype(np.uint8)
    
    # watermarked_image = np.uint8(watermarked_image)

    # difference = (-watermarked_image + image) * binary_mask.astype(np.uint8)
    # watermarked_image = image + difference
    # watermarked_image += binary_mask.astype(np.uint8)

    end = time.time()
    w = wpsnr(image, watermarked_image)
    print("[EMBEDDING] wPSNR: %.2fdB" % w)
    print(f"[EMBEDDING] Time: {end - start:.2f}s")
    print(f"[EMBEDDING] Embedded in {len(selected_blocks)} blocks of size {BLOCK_SIZE}x{BLOCK_SIZE}")

    return watermarked_image, watermark, Uwm, Vwm<|MERGE_RESOLUTION|>--- conflicted
+++ resolved
@@ -54,13 +54,6 @@
     # TODO: decide if the output format is correct
     return strength_map
 
-<<<<<<< HEAD
-def IsTooBrightorTooDark(block):
-    mean_val = np.mean(block)
-    return DARKNESS_THRESHOLD < mean_val < BRIGHTNESS_THRESHOLD
-
-=======
->>>>>>> 0990b2ec
 def select_best_blocks(original_image, strength_map, n_blocks,  block_size):
     """
     Select best blocks based on edge content.
@@ -85,11 +78,7 @@
 
                 block_tmp = {
                     'locations': (i,j),
-<<<<<<< HEAD
-                    'spatial_value': spatial_value,
-=======
                     # 'avg_brightness': avg_brightness,
->>>>>>> 0990b2ec
                     'attack_value': np.average(strength_map[i:i + block_size, j:j + block_size])
                 }
                 selected_blocks_tmp.append(block_tmp)
@@ -113,11 +102,6 @@
     for i in range(n_blocks):
         tmp = selected_blocks_tmp.pop()
         selected_blocks.append(tmp)
-<<<<<<< HEAD
-        strength_map[tmp['locations'][0]:tmp['locations'][0] + BLOCK_SIZE,
-                        tmp['locations'][1]:tmp['locations'][1] + BLOCK_SIZE] = 1
-=======
->>>>>>> 0990b2ec
         
     selected_blocks = sorted(selected_blocks, key=lambda k: k['locations'], reverse=False)
 
