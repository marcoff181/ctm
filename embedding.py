--- conflicted
+++ resolved
@@ -86,29 +86,7 @@
     For each attack, finds the parameter that maximizes the difference while keeping the image valid.
     Resizes attacked images back to original shape if needed.
     """
-<<<<<<< HEAD
     blank_image = np.zeros((512, 512), dtype=np.uint8)
-=======
-    blank_image = np.zeros_like(original_image, dtype=np.float64)
-
-    param_converters = {
-        "JPEG": lambda x: int(round((1 - x) * 100)),
-        "Blur": lambda x: x * 10,
-        "AWGN": lambda x: x * 50,
-        "Resize": lambda x: max(0.001, 0.5 ** (x * 10)),
-        "Median": lambda x: [1, 3, 5, 7][int(round(x * 3))],
-        "Sharp": lambda x: x * 3,
-    }
-
-    attack_config = {
-        "JPEG": lambda img, x: jpeg_compression(img, quality=param_converters["JPEG"](x)),
-        "Blur": lambda img, x: blur(img, sigma=param_converters["Blur"](x)),
-        "AWGN": lambda img, x: awgn(img, std=param_converters["AWGN"](x)),
-        "Resize": lambda img, x: resizing(img, scale=param_converters["Resize"](x)),
-        "Median": lambda img, x: median(img, kernel_size=param_converters["Median"](x)),
-        "Sharp": lambda img, x: sharpening(img, sigma=1.0, alpha=param_converters["Sharp"](x)),
-    }
->>>>>>> 5fd4490b
 
     start = time.time()
     # these are the attacks that manage to get the wpsnr as close as 35 though, might want to change that
