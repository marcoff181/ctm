---
theme: uncover
paginate: skip
---

<style>
section {
  font-size: 30px;
  background-color:white;
}
h1 {
  font-size: 2rem;
}
.columns {
    display: grid;
    grid-template-columns: repeat(2, auto);
    align-items: center;
    gap: 1rem;
}
</style>

<div class="columns">
<div>

# CrispyMcMark
- Elia Gatti
- Pietro Ventrucci
- Filippo Marcon

</div>
<div>

![width:700](./mcmark.png)

</div>
</div>


---

# How we reached the final implementation
- began with DWT-SVD on the whole image (papers implementations)
- had problems using multiplicative embedding
- then transitioned to blocks, embedding two singular values for each block
- switched to embedding one singular value per block (made them a bit larger)

---


<!-- paginate: true -->

# Embedding
- reshape watermark to 32x32 and take $U_w,V_w,W_w = SVD(watermark)$
- $U_w,W_w$ hardcoded in the detection, $V_w$ are the singular values
- choose $x$ square blocks
- forall $i<x$:
    - take $LL_b$ of the DWT of $blocks[i]$ 
    - compute the singular values $V_b$ of its $LL$
    - embed $V[i]$ into the first singular value($V_b[0]$) 
    - inverse the first two steps to reconstruct the block, and put it back into the image 

---

![width:900px](./embedding.png)

---

# Detection
- use watermarked - original image to find $x$ watermarked blocks
- attacked watermark = difference between singular values of attacked blocks and original blocks  
- original watermark = difference between singular values of watermarked blocks and original blocks  
- detection compares the two extracted watermarks using threshold


---

![width:1100px](./extraction.png)

---

<<<<<<< HEAD
# Current limitations 
=======
# Current Limitations 
>>>>>>> 0d24ed7f
- Embedding quality performed better on images with high entropy zones
- On low entropy images embedding was more visible 
- Not enough time to refine the design and try different techniques
- Understanding how the algorithm performed/finding bugs based on the ROC function. 

---

# Original ROC
![width:600px](./roc_original.png)
<br>

---

<!-- nella presentazione spiegare che qui è uguale ma che quando stavamo facendo sviluppo veniva diverso/ci ha forzato a cambiare threshold -->
# Final ROC
![width:600px](./roc_3.png)
ROC1 + label 0 for original(attacked) images + label 0 for destroyed 

---

# Effects of hardcoding the watermark 
<!-- if we try to embed a different watermark than our group's the algorithm is shit -->
![width:600px](./roc_broken.png)
<br>

---

# Possible Improvements 
- Add redundancy based on singular value importance 
- Improve the invisibility of attack squares, either by block choice or embedding strength
- explore different embedding techniques on each block

--- 


# Attack Strategy
- binary search to find optimal attack strength
- attack functions tweaked to accept parameter $0\leq\beta\leq1$
- use of masks to attack different areas of the image
- parallelization to improve execution speed

---


# Attack Strategy - binary search
![width:1000px](./attack_plot_new.png)

---

# Attack Strategy - masks
![width:1000px](./burger_masks.png)

---

# Attack Strategy - GUI tool
![width:700px](./gui.png)

---

<div class="columns">
  <div>

  # Questions?

  </div>

  <div>

  ![width:500](./gorilla.jpg)

  </div>
</div>

---

# Don't go on

---

# Trust me, the presentation is over

---

# Special thanks

<div class="columns">
  <div>
  
  - **Cursed lama** - for making our nights less lonely
  - **Claudio** - for parallelization
  - **Our opponents** - for a fair "challenge"

  </div>

  <div>

  ![width:500](./cursed_lama.jpg)

  </div>
</div><|MERGE_RESOLUTION|>--- conflicted
+++ resolved
@@ -78,11 +78,7 @@
 
 ---
 
-<<<<<<< HEAD
-# Current limitations 
-=======
 # Current Limitations 
->>>>>>> 0d24ed7f
 - Embedding quality performed better on images with high entropy zones
 - On low entropy images embedding was more visible 
 - Not enough time to refine the design and try different techniques
